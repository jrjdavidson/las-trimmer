--- conflicted
+++ resolved
@@ -2,52 +2,6 @@
 
 use las_trimmer::errors::MyError;
 
-<<<<<<< HEAD
-    //keep track of points_written
-
-    let total_points = Arc::new(Mutex::new(0));
-    let total_points_clone = Arc::clone(&total_points);
-
-    let points_written = Arc::new(Mutex::new(0));
-    let points_written_clone = Arc::clone(&points_written);
-    let points_read = Arc::new(Mutex::new(0));
-    let points_read_clone = Arc::clone(&points_read);
-    thread::spawn(move || loop {
-        let start = Instant::now();
-        let sleep_time = 1;
-        thread::sleep(Duration::from_secs(sleep_time));
-        {
-            let mut points = points_written_clone.lock().unwrap();
-            let mut points_r = points_read_clone.lock().unwrap();
-            let time_elapsed = start.elapsed().as_secs();
-
-            if *points_r == 0 {
-                println!("No points were written in the last {} second(s).", {
-                    time_elapsed
-                });
-                *points_r = 0;
-                continue;
-            }
-            let mut total_points = total_points_clone.lock().unwrap();
-            *total_points -= *points_r;
-            println!(
-                "Points written/read/left in the last {} second(s): {}/{}/{}",
-                time_elapsed, *points, *points_r, *total_points
-            );
-            let points_per_second = *points_r / time_elapsed;
-            let time_left_seconds = *total_points / points_per_second;
-            let hours = time_left_seconds / 3600;
-            let minutes = (time_left_seconds % 3600) / 60;
-            let seconds = time_left_seconds % 60;
-            println!(
-                "Points per second: {}, Time left: {:02}:{:02}:{:02}",
-                points_per_second, hours, minutes, seconds
-            );
-
-            *points = 0;
-            *points_r = 0;
-        }
-=======
 use las::Point;
 use las_trimmer::LasProcessor;
 
@@ -62,7 +16,6 @@
 
     let processor = LasProcessor::new(paths, output_path, |point: &Point| {
         point.x > 1821710.0 && point.x < 1825753.0 && point.y > 5645723.0 && point.y < 5650440.0
->>>>>>> ae67b595
     });
 
     processor.process_lidar_files()?;
